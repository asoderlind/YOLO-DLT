--- conflicted
+++ resolved
@@ -7,20 +7,12 @@
 data_path = "kitti-mini.yaml"
 device = "cuda" if torch.cuda.is_available() else "mps" if torch.mps.is_available() else "cpu"
 use_fe = False
-<<<<<<< HEAD
 epochs = 100
-=======
-epochs = 1
->>>>>>> 2fc420b8
 optimizer = "SGD"
 scale = 0.0
 mosaic = 1.0
 use_dist = True
-<<<<<<< HEAD
-ds=[0.40, 0.50, 1.0, 1.5, 2.0, 5.0, 10.0] # up next
-=======
 d = 0.35
->>>>>>> 2fc420b8
 
 # model_path = "/home/phoawb/repos/YOLO-DLT/runs/detect/kitti.yaml-yolo11l.pt-200e-SGD-scale0.0-mosaic1.0-d0.35_14/weights/last.pt"
 # model_path=f"{name}/weights/last.py"

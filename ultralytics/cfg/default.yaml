--- conflicted
+++ resolved
@@ -8,12 +8,7 @@
 
 # Train settings -------------------------------------------------------------------------------------------------------
 use_fe: False # (bool) use feature enhancement for training
-<<<<<<< HEAD
-use_dist: False # (bool) use distance estimation
-iou_type: ciou # (str) iou loss type, i.e. "iou", "giou", "diou", "ciou", "nwd", "wiou", "wiou1", "wiou2", "wiou3", "siou", "ciou+nwd (80/20)", "eiou", "focal-eiou", "isiou", "thiou"
-=======
 iou_type: ciou # (str) iou loss type, i.e. "iou", "giou", "diou", "ciou", "nwd", "wiou", "wiou1", "wiou2", "wiou3", "siou", "ciou+nwd (80/20)", "eiou", "focal-eiou", "isiou", "thiou, mpdiou"
->>>>>>> 4465a6de
 model: # (str, optional) path to model file, i.e. yolov8n.pt, yolov8n.yaml
 data: # (str, optional) path to data file, i.e. coco8.yaml
 epochs: 100 # (int) number of epochs to train for

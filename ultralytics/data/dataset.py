--- conflicted
+++ resolved
@@ -239,23 +239,10 @@
             value = values[i]
             if k == "img" or k == "img_enhanced":
                 value = torch.stack(value, 0)
-<<<<<<< HEAD
-            if k in {"masks", "keypoints", "bboxes", "cls", "segments", "obb", "distances"}:
-                try:
-                    value = torch.cat(value, 0)
-                except TypeError:
-                    # hack that is needed for the case where the list is empty
-                    mylist = [torch.from_numpy(v) for v in value if len(v) > 0]
-                    if len(mylist) > 0:
-                        value = torch.cat(mylist, 0)
-                    else:
-                        value = torch.empty((0, 0), dtype=torch.float32)
-=======
             if k in {"masks", "keypoints", "bboxes", "cls", "segments", "obb"}:
                 value = torch.cat(value, 0)
             if k in {"distances"}:
                 value = torch.cat([torch.tensor(v) if len(v) != 0 else torch.empty(0, 1) for v in value], 0)
->>>>>>> 4b2fdccd
             new_batch[k] = value
         new_batch["batch_idx"] = list(new_batch["batch_idx"])
         for i in range(len(new_batch["batch_idx"])):

from ultralytics import YOLO

<<<<<<< HEAD

# With training first layer at same time as rest of net
'''
fe = True
epochs = 100
lcs = [0.2, 0.3, 0.4]

for lc in lcs:
    model = YOLO("yolo11n.yaml")
    model.train(
        data="../ultralytics/cfg/datasets/exDark-yolo.yaml",
        use_fe=fe,
        epochs=epochs,
        batch=16,
        augment=True,
        device="cuda",
        lambda_c=lc,
        optimizer="auto",
        name=f"exDark-{'fe-' if fe else ''}{epochs}-allLoss-lc{lc}-Auto-aug-preLoad"
    )


'''
# With training only first layer then freezing
fe = True
epochs_list = [10]
lcs = [0.5]

for epochs in epochs_list:
    for lc in lcs:
        pathConv1 = f"exDark-conv1-e{epochs}-lc{lc}"
        model = YOLO("yolo11n.yaml")
        model.train(
            data="../ultralytics/cfg/datasets/exDark-yolo.yaml",
            epochs=epochs,
            batch=16,
            pretrained=True,
            optimizer="auto",
            device="cuda",
            use_fe=fe,
            val=False,
            lambda_c=lc,
            augment=True,
            box=0.0,
            cls=0.0,
            dfl=0.0,
            save_json=True,
            name=pathConv1
        )

        freezeNum = 1
        model=YOLO(f"runs/detect/{pathConv1}/weights/last.pt")
        model.train(
            data="../ultralytics/cfg/datasets/exDark-yolo.yaml",
            epochs=100,
            batch=16,
            pretrained=False,
            optimizer="auto",
            device="cuda",
            use_fe=False,
            val=True,
            lambda_c=lc,
            augment=True,
            name=f"{pathConv1}-freeze{freezeNum}-e100_",
            save_json=True,
            freeze=freezeNum
        )


=======
model = YOLO("yolo11n.yaml")


model.train(
    data="../ultralytics/cfg/datasets/exDark128-yolo.yaml",
    epochs=1,
    batch=1,
    lr0=0.001,
    pretrained=True,
    optimizer="AdamW",
    device="cuda",
    use_fe=True,
    augment=False,
    val=False,
    cls=0,
    box=0,
    dfl=0,
    lambda_c=0.5,
)
>>>>>>> 6de48e88
<|MERGE_RESOLUTION|>--- conflicted
+++ resolved
@@ -1,9 +1,8 @@
 from ultralytics import YOLO
 
-<<<<<<< HEAD
 
 # With training first layer at same time as rest of net
-'''
+"""
 fe = True
 epochs = 100
 lcs = [0.2, 0.3, 0.4]
@@ -23,7 +22,7 @@
     )
 
 
-'''
+"""
 # With training only first layer then freezing
 fe = True
 epochs_list = [10]
@@ -48,11 +47,11 @@
             cls=0.0,
             dfl=0.0,
             save_json=True,
-            name=pathConv1
+            name=pathConv1,
         )
 
         freezeNum = 1
-        model=YOLO(f"runs/detect/{pathConv1}/weights/last.pt")
+        model = YOLO(f"runs/detect/{pathConv1}/weights/last.pt")
         model.train(
             data="../ultralytics/cfg/datasets/exDark-yolo.yaml",
             epochs=100,
@@ -66,28 +65,5 @@
             augment=True,
             name=f"{pathConv1}-freeze{freezeNum}-e100_",
             save_json=True,
-            freeze=freezeNum
-        )
-
-
-=======
-model = YOLO("yolo11n.yaml")
-
-
-model.train(
-    data="../ultralytics/cfg/datasets/exDark128-yolo.yaml",
-    epochs=1,
-    batch=1,
-    lr0=0.001,
-    pretrained=True,
-    optimizer="AdamW",
-    device="cuda",
-    use_fe=True,
-    augment=False,
-    val=False,
-    cls=0,
-    box=0,
-    dfl=0,
-    lambda_c=0.5,
-)
->>>>>>> 6de48e88
+            freeze=freezeNum,
+        )